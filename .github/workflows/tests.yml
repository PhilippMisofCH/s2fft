--- conflicted
+++ resolved
@@ -54,14 +54,9 @@
     
     - name: Run tests
       run: |
-<<<<<<< HEAD
-        pytest -v --cov-report term --cov=s2fft --cov-config=.coveragerc 
-        codecov --token 298dc7ee-bb9f-4221-b31f-3576cc6cb702
-=======
-        pytest --cov-report=xml --cov=s2fft --cov-config=.coveragerc
+        pytest -v --cov-report=xml --cov=s2fft --cov-config=.coveragerc
   
     - name: Upload coverage reports to Codecov
       uses: codecov/codecov-action@v3
       env:
-        CODECOV_TOKEN: ${{ secrets.CODECOV_TOKEN }}
->>>>>>> 57c07e5b
+        CODECOV_TOKEN: ${{ secrets.CODECOV_TOKEN }}