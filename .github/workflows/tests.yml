name: Tests

on:  
  push:
    branches:
      - main
  pull_request:
    branches:
      - main
  schedule:
    - cron: 0 0 * * 0
    
concurrency:
  group: ${{ github.workflow }}-${{ github.ref }}
  cancel-in-progress: ${{ github.ref != 'refs/heads/main' }}

jobs:
  build:

    runs-on: ${{ matrix.os }}
    strategy:
      matrix:
        python-version: ["3.8", "3.9", "3.10", "3.11", "3.12"]
        os: [ubuntu-latest]
        include:
          - os: macos-latest
            python-version: "3.8"
      fail-fast: false

    steps:
    - name: Checkout Source
      uses: actions/checkout@v4
    
    - name: Set up Python ${{ matrix.python-version }}
      uses: actions/setup-python@v5
      with:
        python-version: ${{ matrix.python-version }}
        cache: pip
        cache-dependency-path: |
          requirements/requirements-core.txt
          requirements/requirements-tests.txt
    
    - name: Install dependencies
      run: |
        python -m pip install --upgrade pip
<<<<<<< HEAD
        pip install -r requirements/requirements-core.txt -r requirements/requirements-tests.txt
        pip install .
=======
        pip install .[tests]
>>>>>>> 1254b92d
    
    - name: Run tests
      run: |
        pytest -v --cov-report term --cov=s2fft --cov-config=.coveragerc 
        codecov --token 298dc7ee-bb9f-4221-b31f-3576cc6cb702<|MERGE_RESOLUTION|>--- conflicted
+++ resolved
@@ -43,12 +43,7 @@
     - name: Install dependencies
       run: |
         python -m pip install --upgrade pip
-<<<<<<< HEAD
-        pip install -r requirements/requirements-core.txt -r requirements/requirements-tests.txt
-        pip install .
-=======
         pip install .[tests]
->>>>>>> 1254b92d
     
     - name: Run tests
       run: |
