--- conflicted
+++ resolved
@@ -192,12 +192,8 @@
 
 
 def elmn2ind(el: int, m: int, n: int, L: int, N: int) -> int:
-<<<<<<< HEAD
-    r"""Convert from Wigner space 3D indexing of :math:`(\ell,m, n)` to 1D index.
-=======
     r"""
     Convert from Wigner space 3D indexing of :math:`(\ell,m, n)` to 1D index.
->>>>>>> 1254b92d
 
     Args:
         el (int): Harmonic degree :math:`\ell`.
