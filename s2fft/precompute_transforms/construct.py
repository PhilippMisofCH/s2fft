--- conflicted
+++ resolved
@@ -1,20 +1,11 @@
-<<<<<<< HEAD
 import jax
-import torch
-
-jax.config.update("jax_enable_x64", True)
-=======
 from warnings import warn
->>>>>>> 1254b92d
 
 import jax.numpy as jnp
-<<<<<<< HEAD
-=======
 import numpy as np
 import torch
 
 from s2fft import recursions
->>>>>>> 1254b92d
 from s2fft.sampling import s2_samples as samples
 from s2fft.utils import quadrature, quadrature_jax
 
@@ -31,7 +22,6 @@
     nside: int = None,
     forward: bool = True,
     using_torch: bool = False,
-<<<<<<< HEAD
     recursion: str = "auto",
 ) -> np.ndarray:
     r"""Precompute the wigner-d kernel for spin-spherical transform.
@@ -39,13 +29,6 @@
     This implementation is typically faster than computing these elements on-the-fly but
     comes at a :math:`\mathcal{O}(L^3)` memory overhead, making it infeasible for large
     bandlimits :math:`L\geq 512`.
-=======
-):
-    r"""
-    Precompute the wigner-d kernel for spin-spherical transform. This can be
-    drastically faster but comes at a :math:`\mathcal{O}(L^3)` memory overhead, making
-    it infeasible for :math:`L\geq 512`.
->>>>>>> 1254b92d
 
     Args:
         L (int): Harmonic band-limit.
@@ -79,12 +62,8 @@
         reality = False
         warn(
             "Reality acceleration only supports spin 0 fields. "
-<<<<<<< HEAD
-            + "Defaulting to complex transform."
-=======
             + "Defering to complex transform.",
             stacklevel=2,
->>>>>>> 1254b92d
         )
     if recursion.lower() == "price-mcewen" and abs(spin) >= PM_MAX_STABLE_SPIN:
         raise ValueError(
@@ -203,7 +182,6 @@
     reality: bool = False,
     sampling: str = "mw",
     nside: int = None,
-<<<<<<< HEAD
     forward: bool = True,
     recursion: str = "auto",
 ) -> jnp.ndarray:
@@ -212,14 +190,6 @@
     This implementation is typically faster than computing these elements on-the-fly but
     comes at a :math:`\mathcal{O}(L^3)` memory overhead, making it infeasible for large
     bandlimits :math:`L\geq 512`.
-=======
-    forward: bool = False,
-):
-    r"""
-    Precompute the wigner-d kernel for spin-spherical transform. This can be
-    drastically faster but comes at a :math:`\mathcal{O}(L^3)` memory overhead, making
-    it infeasible for :math:`L\geq 512`.
->>>>>>> 1254b92d
 
     Args:
         L (int): Harmonic band-limit.
@@ -251,7 +221,8 @@
         reality = False
         warn(
             "Reality acceleration only supports spin 0 fields. "
-            + "Defaulting to complex transform."
+            + "Defaulting to complex transform.",
+            stacklevel=2,
         )
     if recursion.lower() == "price-mcewen" and abs(spin) >= PM_MAX_STABLE_SPIN:
         raise ValueError(
@@ -388,20 +359,12 @@
     forward: bool = False,
     mode: str = "auto",
     using_torch: bool = False,
-<<<<<<< HEAD
 ) -> np.ndarray:
     r"""Precompute the wigner-d kernel for Wigner transform.
 
     This implementation is typically faster than computing these elements on-the-fly but
     comes at a :math:`\mathcal{O}(NL^3)` memory overhead, making it infeasible for large
     bandlimits :math:`L\geq 512`.
-=======
-):
-    r"""
-    Precompute the wigner-d kernels required for a Wigner transform. This can be
-    drastically faster but comes at a :math:`\mathcal{O}(NL^3)` memory overhead, making
-    it infeasible for :math:`L \geq 512`.
->>>>>>> 1254b92d
 
     Args:
         L (int): Harmonic band-limit.
@@ -539,7 +502,6 @@
     sampling: str = "mw",
     nside: int = None,
     forward: bool = False,
-<<<<<<< HEAD
     mode: str = "auto",
 ) -> jnp.ndarray:
     r"""Precompute the wigner-d kernel for Wigner transform.
@@ -547,13 +509,6 @@
     This implementation is typically faster than computing these elements on-the-fly but
     comes at a :math:`\mathcal{O}(NL^3)` memory overhead, making it infeasible for large
     bandlimits :math:`L\geq 512`.
-=======
-):
-    r"""
-    Precompute the wigner-d kernels required for a Wigner transform. This can be
-    drastically faster but comes at a :math:`\mathcal{O}(NL^3)` memory overhead, making
-    it infeasible for :math:`L \geq 512`.
->>>>>>> 1254b92d
 
     Args:
         L (int): Harmonic band-limit.
@@ -707,11 +662,7 @@
     """
     thetas = samples.thetas(L, "healpix", nside)
     phase_array = np.zeros((len(thetas), 2 * L - 1), dtype=np.complex128)
-<<<<<<< HEAD
-    for t, _ in enumerate(thetas):
-=======
     for t in range(len(thetas)):
->>>>>>> 1254b92d
         phase_array[t] = samples.ring_phase_shift_hp(L, t, nside, forward)
 
     return phase_array