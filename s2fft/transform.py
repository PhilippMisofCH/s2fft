--- conflicted
+++ resolved
@@ -437,18 +437,6 @@
 
     return flm
 
-<<<<<<< HEAD
-@partial(jit, static_argnums=(1, 2, 3))
-def inverse_gpu(
-    flm: jnp.ndarray, L: int, spin: int = 0, sampling: str = "mw"
-) -> jnp.ndarray:
-    """Compute inverse spherical harmonic transform by separate of variables method
-    with FFTs via JAX on a GPU/TPU.
-
-    Args:
-        flm (jnp.ndarray): Spherical harmonic coefficients
-=======
-
 def forward_sov_fft_vectorized(
     f: np.ndarray, L: int, spin: int = 0, sampling: str = "mw"
 ) -> np.ndarray:
@@ -457,57 +445,15 @@
 
     Args:
         f (np.ndarray): Signal on the sphere.
->>>>>>> 8ef91ce5
-
-        L (int): Harmonic band-limit.
-
-        spin (int, optional): Harmonic spin. Defaults to 0.
-
-        sampling (str, optional): Sampling scheme.  Supported sampling schemes include
-            {"mw", "mwss", "dh"}.  Defaults to "mw".
-
-    Returns:
-<<<<<<< HEAD
-        jnp.ndarray: Signal on the sphere.
-    """
-
-    ntheta = samples.ntheta(L, sampling)
-    nphi = samples.nphi_equiang(L, sampling)
-    f = jnp.zeros((ntheta, nphi), dtype=jnp.complex128)
-
-    thetas = samples.thetas(L, sampling)
-    phis_equiang = samples.phis_equiang(L, sampling)
-
-    nphi = samples.nphi_equiang(L, sampling)
-    ftm = jnp.zeros((ntheta, nphi), dtype=jnp.complex128)
-
-    for t, theta in enumerate(thetas):
-
-        for el in range(0, L):
-
-            if el >= np.abs(spin):
-
-                dl = wigner.turok_gpu.compute_slice(theta, el, L, -spin)
-
-                elfactor = np.sqrt((2 * el + 1) / (4 * np.pi))
-
-                for m in range(-el, el + 1):
-                    m_offset = 0
-                    m_offset = lax.cond(sampling =="mwss", lambda x: x+1, lambda x: x, m_offset)
-
-                    ftm = ftm.at[t, m + L - 1 + m_offset].set(
-                        (-1) ** spin
-                        * elfactor
-                        * dl[m + L - 1]
-                        * (-1) ** (-m - spin)
-                        * flm[el, m + L - 1]
-                    )
-
-    f = jfft.ifft(jfft.ifftshift(ftm, axes=1), axis=1, norm="forward")
-
-    return f
-    
-=======
+
+        L (int): Harmonic band-limit.
+
+        spin (int, optional): Harmonic spin. Defaults to 0.
+
+        sampling (str, optional): Sampling scheme.  Supported sampling schemes include
+            {"mw", "mwss", "dh"}.  Defaults to "mw".
+
+    Returns:
         np.ndarray: Spherical harmonic coefficients
     """
 
@@ -548,5 +494,4 @@
 
     flm *= (-1) ** spin
 
-    return flm
->>>>>>> 8ef91ce5
+    return flm