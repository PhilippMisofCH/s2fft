from random import sample
import numpy as np
import numpy.fft as fft
import s2fft.samples as samples
import s2fft.quadrature as quadrature
import s2fft.resampling as resampling
import s2fft.wigner as wigner


def inverse_direct(
    flm: np.ndarray, L: int, spin: int = 0, sampling: str = "mw"
) -> np.ndarray:
    """Compute inverse spherical harmonic transform by direct method.

    Warning:
        This implmentation is very slow and intended for testing purposes only.

    Args:
        flm (np.ndarray): Spherical harmonic coefficients

        L (int): Harmonic band-limit.

        spin (int, optional): Harmonic spin. Defaults to 0.

        sampling (str, optional): Sampling scheme.  Supported sampling schemes include
            {"mw", "mwss", "dh"}.  Defaults to "mw".

    Returns:
        np.ndarray: Signal on the sphere.
    """

    # TODO: Check flm shape consistent with L

    ntheta = samples.ntheta(L, sampling)
    nphi = samples.nphi_equiang(L, sampling)
    f = np.zeros((ntheta, nphi), dtype=np.complex128)

    thetas = samples.thetas(L, sampling)
    phis_equiang = samples.phis_equiang(L, sampling)

    dl = np.zeros(2 * L - 1, dtype=np.float64)

    for t, theta in enumerate(thetas):

        for el in range(0, L):

            if el >= np.abs(spin):

                dl = wigner.turok.compute_slice(dl, theta, el, L, -spin)

                elfactor = np.sqrt((2 * el + 1) / (4 * np.pi))

                for m in range(-el, el + 1):

                    for p, phi in enumerate(phis_equiang):

                        f[t, p] += (
                            (-1) ** spin
                            * elfactor
                            * np.exp(1j * m * phi)
                            * dl[m + L - 1]
                            * flm[el, m + L - 1]
                        )

    return f


def inverse_sov(
    flm: np.ndarray, L: int, spin: int = 0, sampling: str = "mw"
) -> np.ndarray:
    """Compute inverse spherical harmonic transform by separate of variables method
    (without FFTs).

    Warning:
        This implmentation is intended for testing purposes only.

    Args:
        flm (np.ndarray): Spherical harmonic coefficients

        L (int): Harmonic band-limit.

        spin (int, optional): Harmonic spin. Defaults to 0.

        sampling (str, optional): Sampling scheme.  Supported sampling schemes include
            {"mw", "mwss", "dh"}.  Defaults to "mw".

    Returns:
        np.ndarray: Signal on the sphere.
    """

    # TODO: Check flm shape consistent with L

    ntheta = samples.ntheta(L, sampling)
    nphi = samples.nphi_equiang(L, sampling)
    f = np.zeros((ntheta, nphi), dtype=np.complex128)

    thetas = samples.thetas(L, sampling)
    phis_equiang = samples.phis_equiang(L, sampling)

    dl = np.zeros(2 * L - 1, dtype=np.float64)

    ftm = np.zeros((ntheta, 2 * L - 1), dtype=np.complex128)
    for t, theta in enumerate(thetas):

        for el in range(0, L):

            if el >= np.abs(spin):

                dl = wigner.turok.compute_slice(dl, theta, el, L, -spin)

                elfactor = np.sqrt((2 * el + 1) / (4 * np.pi))

                for m in range(-el, el + 1):

                    ftm[t, m + L - 1] += (
                        (-1) ** spin
                        * elfactor
                        * dl[m + L - 1]
                        * flm[el, m + L - 1]
                    )

    for t, theta in enumerate(thetas):

        for p, phi in enumerate(phis_equiang):

            for m in range(-(L - 1), L):

                f[t, p] += ftm[t, m + L - 1] * np.exp(1j * m * phi)

    return f


def inverse_sov_fft(
    flm: np.ndarray, L: int, spin: int = 0, sampling: str = "mw"
) -> np.ndarray:
    """Compute inverse spherical harmonic transform by separate of variables method
    with FFTs.

    Args:
        flm (np.ndarray): Spherical harmonic coefficients

        L (int): Harmonic band-limit.

        spin (int, optional): Harmonic spin. Defaults to 0.

        sampling (str, optional): Sampling scheme.  Supported sampling schemes include
            {"mw", "mwss", "dh"}.  Defaults to "mw".

    Returns:
        np.ndarray: Signal on the sphere.
    """

    # TODO: Check flm shape consistent with L

    ntheta = samples.ntheta(L, sampling)
    nphi = samples.nphi_equiang(L, sampling)
    f = np.zeros((ntheta, nphi), dtype=np.complex128)

    thetas = samples.thetas(L, sampling)
    phis_equiang = samples.phis_equiang(L, sampling)

    dl = np.zeros(2 * L - 1, dtype=np.float64)

    nphi = samples.nphi_equiang(L, sampling)
    ftm = np.zeros((ntheta, nphi), dtype=np.complex128)
    for t, theta in enumerate(thetas):

        for el in range(0, L):

            if el >= np.abs(spin):

                dl = wigner.turok.compute_slice(dl, theta, el, L, -spin)

                elfactor = np.sqrt((2 * el + 1) / (4 * np.pi))

                for m in range(-el, el + 1):

                    m_offset = 1 if sampling == "mwss" else 0
                    ftm[t, m + L - 1 + m_offset] += (
                        (-1) ** spin
                        * elfactor
                        * dl[m + L - 1]
                        * flm[el, m + L - 1]
                    )

    f = fft.ifft(fft.ifftshift(ftm, axes=1), axis=1, norm="forward")

    return f


def forward_direct(
    f: np.ndarray, L: int, spin: int = 0, sampling: str = "mw"
) -> np.ndarray:
    """Compute forward spherical harmonic transform by direct method.

    Warning:
        This implmentation is very slow and intended for testing purposes only.

    Args:
        f (np.ndarray): Signal on the sphere.

        L (int): Harmonic band-limit.

        spin (int, optional): Harmonic spin. Defaults to 0.

        sampling (str, optional): Sampling scheme.  Supported sampling schemes include
            {"mw", "mwss", "dh"}.  Defaults to "mw".

    Raises:
        ValueError: Only DH sampling supported at present.

    Returns:
        np.ndarray: Spherical harmonic coefficients
    """

    # TODO: Check f shape consistent with L

    if sampling.lower() != "dh":

        raise ValueError(
            f"Sampling scheme sampling={sampling} not implement (only DH supported at present)"
        )

    flm = np.zeros(samples.flm_shape(L), dtype=np.complex128)

    thetas = samples.thetas(L, sampling)
    phis_equiang = samples.phis_equiang(L, sampling)

    dl = np.zeros(2 * L - 1, dtype=np.float64)

    weights = quadrature.quad_weights(L, sampling)
    for t, theta in enumerate(thetas):

        for el in range(0, L):

            if el >= np.abs(spin):

                dl = wigner.turok.compute_slice(dl, theta, el, L, -spin)

                elfactor = np.sqrt((2 * el + 1) / (4 * np.pi))

                for m in range(-el, el + 1):

                    for p, phi in enumerate(phis_equiang):

                        flm[el, m + L - 1] += (
                            weights[t]
                            * (-1) ** spin
                            * elfactor
                            * np.exp(-1j * m * phi)
                            * dl[m + L - 1]
                            * f[t, p]
                        )

    return flm


def forward_sov(
    f: np.ndarray, L: int, spin: int = 0, sampling: str = "mw"
) -> np.ndarray:
    """Compute forward spherical harmonic transform by separate of variables method
    (without FFTs).

    Warning:
        This implmentation is intended for testing purposes only.

    Args:
        f (np.ndarray): Signal on the sphere.

        L (int): Harmonic band-limit.

        spin (int, optional): Harmonic spin. Defaults to 0.

        sampling (str, optional): Sampling scheme.  Supported sampling schemes include
            {"mw", "mwss", "dh"}.  Defaults to "mw".

    Raises:
        ValueError: Only DH sampling supported at present.

    Returns:
        np.ndarray: Spherical harmonic coefficients
    """

    # TODO: Check f shape consistent with L

    if sampling.lower() != "dh":

        raise ValueError(
            f"Sampling scheme sampling={sampling} not implement (only DH supported at present)"
        )

    flm = np.zeros(samples.flm_shape(L), dtype=np.complex128)

    thetas = samples.thetas(L, sampling)
    phis_equiang = samples.phis_equiang(L, sampling)

    dl = np.zeros(2 * L - 1, dtype=np.float64)

    ntheta = samples.ntheta(L, sampling)
    ftm = np.zeros((ntheta, 2 * L - 1), dtype=np.complex128)
    for t, theta in enumerate(thetas):

        for m in range(-(L - 1), L):

            for p, phi in enumerate(phis_equiang):

                ftm[t, m + L - 1] += np.exp(-1j * m * phi) * f[t, p]

    weights = quadrature.quad_weights(L, sampling)
    for t, theta in enumerate(thetas):

        for el in range(0, L):

            if el >= np.abs(spin):

                dl = wigner.turok.compute_slice(dl, theta, el, L, -spin)

                elfactor = np.sqrt((2 * el + 1) / (4 * np.pi))

                for m in range(-el, el + 1):

                    flm[el, m + L - 1] += (
                        weights[t]
                        * (-1) ** spin
                        * elfactor
                        * dl[m + L - 1]
                        * ftm[t, m + L - 1]
                    )

    return flm


def forward_sov_fft(
    f: np.ndarray, L: int, spin: int = 0, sampling: str = "mw"
) -> np.ndarray:
    """Compute forward spherical harmonic transform by separate of variables method
    with FFTs.

    Args:
        f (np.ndarray): Signal on the sphere.

        L (int): Harmonic band-limit.

        spin (int, optional): Harmonic spin. Defaults to 0.

        sampling (str, optional): Sampling scheme.  Supported sampling schemes include
            {"mw", "mwss", "dh"}.  Defaults to "mw".

    Returns:
        np.ndarray: Spherical harmonic coefficients
    """

    # TODO: Check f shape consistent with L

    if sampling.lower() == "mw":
        f = resampling.mw_to_mwss(f, L, spin)

    if sampling.lower() in ["mw", "mwss"]:
        sampling = "mwss"
        f = resampling.upsample_by_two_mwss(f, L, spin)
        thetas = samples.thetas(2 * L, sampling)
    else:
        thetas = samples.thetas(L, sampling)

    flm = np.zeros(samples.flm_shape(L), dtype=np.complex128)

    ftm = fft.fftshift(fft.fft(f, axis=1, norm="backward"), axes=1)

    # Don't need to include spin in weights (even for spin signals)
    # since accounted for already in periodic extension and upsampling.
    weights = quadrature.quad_weights_transform(L, sampling, spin=0)
    m_offset = 1 if sampling == "mwss" else 0
    dl = np.zeros(2 * L - 1, dtype=np.float64)
    for t, theta in enumerate(thetas):

        for el in range(0, L):

            if el >= np.abs(spin):

                dl = wigner.turok.compute_slice(dl, theta, el, L, -spin)

                elfactor = np.sqrt((2 * el + 1) / (4 * np.pi))

                for m in range(-el, el + 1):

                    flm[el, m + L - 1] += (
                        weights[t]
                        * (-1) ** spin
                        * elfactor
                        * dl[m + L - 1]
                        * ftm[t, m + L - 1 + m_offset]
                    )

    return flm
<<<<<<< HEAD


def inverse_direct_healpix(
    flm: np.ndarray, L: int, nside: int, spin: int = 0
) -> np.ndarray:

    # TODO: Check flm shape consistent with L

    f = np.zeros(12 * nside**2, dtype=np.complex128)

    thetas = samples.thetas(L, "healpix", nside=nside)

    dl = np.zeros(2 * L - 1, dtype=np.float64)

    for t, theta in enumerate(thetas):

        for el in range(0, L):

            if el >= np.abs(spin):
                
                dl = wigner.turok.compute_slice(dl, theta, el, L, -spin)

                elfactor = np.sqrt((2 * el + 1) / (4 * np.pi))

                for m in range(-el, el + 1):

                    for p, phi in enumerate(samples.phis_ring(t, nside)):

                        f[samples.hp_ang2pix(nside, theta, phi)] += (
                            (-1) ** spin
                            * elfactor
                            * np.exp(1j * m * phi)
                            * dl[m + L - 1]
                            * flm[el, m + L - 1]
                        )

    return f


def inverse_sov_healpix(
    flm: np.ndarray, L: int, nside: int, spin: int = 0
) -> np.ndarray:

    # TODO: Check flm shape consistent with L

    ntheta = samples.ntheta(L, "healpix", nside=nside)

    f = np.zeros(12 * nside**2, dtype=np.complex128)

    thetas = samples.thetas(L, "healpix", nside=nside)

    dl = np.zeros(2 * L - 1, dtype=np.float64)

    ftm = np.zeros((ntheta, 2 * L - 1), dtype=np.complex128)
    for t, theta in enumerate(thetas):

        for el in range(0, L):

            if el >= np.abs(spin):
                
                dl = wigner.turok.compute_slice(dl, theta, el, L, -spin)

                elfactor = np.sqrt((2 * el + 1) / (4 * np.pi))

                for m in range(-el, el + 1):

                    ftm[t, m + L - 1] += (
                        (-1) ** spin
                        * elfactor
                        * dl[m + L - 1]
                        * flm[el, m + L - 1]
                    )

    for t, theta in enumerate(thetas):

        for p, phi in enumerate(samples.phis_ring(t, nside)):

            for m in range(-(L - 1), L):

                f[samples.hp_ang2pix(nside, theta, phi)] += ftm[t, m + L - 1] * np.exp(
                    1j * m * phi
                )

    return f


def inverse_sov_fft_healpix(
    flm: np.ndarray, L: int, nside: int, spin: int = 0
) -> np.ndarray:

    raise ValueError(f"Healpix sov + fft not yet functional")

    # TODO: Check flm shape consistent with L
    from scipy.signal import resample

    ntheta = samples.ntheta(L, "healpix", nside)

    f = np.zeros(12 * nside**2, dtype=np.complex128)

    thetas = samples.thetas(L, "healpix", nside)

    dl = np.zeros((2 * L - 1, 2 * L - 1), dtype=np.float64)

    ftm = np.zeros((ntheta, 2 * L - 1), dtype=np.complex128)

    for t, theta in enumerate(thetas):

        for el in range(0, L):

            # TODO: only need quarter of dl plane here and elsewhere
            dl = wigner.risbo.compute_full(dl, theta, L, el)

            if el >= np.abs(spin):

                elfactor = np.sqrt((2 * el + 1) / (4 * np.pi))

                for m in range(-el, el + 1):

                    # See libsharp paper
                    psi_0_y = samples.p2phi_ring(t, 0, nside)

                    ftm[t, m + L - 1] += (
                        (-1) ** spin
                        * elfactor
                        * dl[m + L - 1, -spin + L - 1]
                        * flm[el, m + L - 1]
                    ) * np.exp(1j * m * psi_0_y)
    index = 0
    for t, theta in enumerate(thetas):
        nphi = samples.nphi_ring(t, nside)
        f_ring = fft.ifft(fft.ifftshift(ftm[t]), norm="forward")
        f_ring = resample(f_ring, nphi)
        f[index : index + nphi] = f_ring
        index += nphi

    return f


def forward_direct_healpix(
    f: np.ndarray, L: int, nside: int, spin: int = 0
) -> np.ndarray:

    # TODO: Check f shape consistent with L

    flm = np.zeros(samples.flm_shape(L), dtype=np.complex128)

    thetas = samples.thetas(L, "healpix", nside)

    dl = np.zeros(2 * L - 1, dtype=np.float64)

    weights = quadrature.quad_weights(L, "healpix", nside=nside)
    for t, theta in enumerate(thetas):

        for el in range(0, L):

            if el >= np.abs(spin):
                
                dl = wigner.turok.compute_slice(dl, theta, el, L, -spin)

                elfactor = np.sqrt((2 * el + 1) / (4 * np.pi))

                for m in range(-el, el + 1):

                    for p, phi in enumerate(samples.phis_ring(t, nside)):

                        flm[el, m + L - 1] += (
                            weights[t]
                            * (-1) ** spin
                            * elfactor
                            * np.exp(-1j * m * phi)
                            * dl[m + L - 1]
                            * f[samples.hp_ang2pix(nside, theta, phi)]
                        )

    return flm


def forward_sov_healpix(f: np.ndarray, L: int, nside: int, spin: int = 0) -> np.ndarray:

    # TODO: Check f shape consistent with L

    flm = np.zeros(samples.flm_shape(L), dtype=np.complex128)

    thetas = samples.thetas(L, "healpix", nside)

    dl = np.zeros(2 * L - 1, dtype=np.float64)

    ntheta = samples.ntheta(L, "healpix", nside)
    ftm = np.zeros((ntheta, 2 * L - 1), dtype=np.complex128)
    for t, theta in enumerate(thetas):

        for m in range(-(L - 1), L):

            for p, phi in enumerate(samples.phis_ring(t, nside)):

                ftm[t, m + L - 1] += (
                    np.exp(-1j * m * phi) * f[samples.hp_ang2pix(nside, theta, phi)]
                )

    weights = quadrature.quad_weights(L, "healpix", nside=nside)
    for t, theta in enumerate(thetas):

        for el in range(0, L):

            if el >= np.abs(spin):
                
                dl = wigner.turok.compute_slice(dl, theta, el, L, -spin)

                elfactor = np.sqrt((2 * el + 1) / (4 * np.pi))

                for m in range(-el, el + 1):

                    flm[el, m + L - 1] += (
                        weights[t]
                        * (-1) ** spin
                        * elfactor
                        * dl[m + L - 1]
                        * ftm[t, m + L - 1]
                    )

    return flm
=======
    
>>>>>>> 6496b1cc
<|MERGE_RESOLUTION|>--- conflicted
+++ resolved
@@ -391,229 +391,4 @@
                         * ftm[t, m + L - 1 + m_offset]
                     )
 
-    return flm
-<<<<<<< HEAD
-
-
-def inverse_direct_healpix(
-    flm: np.ndarray, L: int, nside: int, spin: int = 0
-) -> np.ndarray:
-
-    # TODO: Check flm shape consistent with L
-
-    f = np.zeros(12 * nside**2, dtype=np.complex128)
-
-    thetas = samples.thetas(L, "healpix", nside=nside)
-
-    dl = np.zeros(2 * L - 1, dtype=np.float64)
-
-    for t, theta in enumerate(thetas):
-
-        for el in range(0, L):
-
-            if el >= np.abs(spin):
-                
-                dl = wigner.turok.compute_slice(dl, theta, el, L, -spin)
-
-                elfactor = np.sqrt((2 * el + 1) / (4 * np.pi))
-
-                for m in range(-el, el + 1):
-
-                    for p, phi in enumerate(samples.phis_ring(t, nside)):
-
-                        f[samples.hp_ang2pix(nside, theta, phi)] += (
-                            (-1) ** spin
-                            * elfactor
-                            * np.exp(1j * m * phi)
-                            * dl[m + L - 1]
-                            * flm[el, m + L - 1]
-                        )
-
-    return f
-
-
-def inverse_sov_healpix(
-    flm: np.ndarray, L: int, nside: int, spin: int = 0
-) -> np.ndarray:
-
-    # TODO: Check flm shape consistent with L
-
-    ntheta = samples.ntheta(L, "healpix", nside=nside)
-
-    f = np.zeros(12 * nside**2, dtype=np.complex128)
-
-    thetas = samples.thetas(L, "healpix", nside=nside)
-
-    dl = np.zeros(2 * L - 1, dtype=np.float64)
-
-    ftm = np.zeros((ntheta, 2 * L - 1), dtype=np.complex128)
-    for t, theta in enumerate(thetas):
-
-        for el in range(0, L):
-
-            if el >= np.abs(spin):
-                
-                dl = wigner.turok.compute_slice(dl, theta, el, L, -spin)
-
-                elfactor = np.sqrt((2 * el + 1) / (4 * np.pi))
-
-                for m in range(-el, el + 1):
-
-                    ftm[t, m + L - 1] += (
-                        (-1) ** spin
-                        * elfactor
-                        * dl[m + L - 1]
-                        * flm[el, m + L - 1]
-                    )
-
-    for t, theta in enumerate(thetas):
-
-        for p, phi in enumerate(samples.phis_ring(t, nside)):
-
-            for m in range(-(L - 1), L):
-
-                f[samples.hp_ang2pix(nside, theta, phi)] += ftm[t, m + L - 1] * np.exp(
-                    1j * m * phi
-                )
-
-    return f
-
-
-def inverse_sov_fft_healpix(
-    flm: np.ndarray, L: int, nside: int, spin: int = 0
-) -> np.ndarray:
-
-    raise ValueError(f"Healpix sov + fft not yet functional")
-
-    # TODO: Check flm shape consistent with L
-    from scipy.signal import resample
-
-    ntheta = samples.ntheta(L, "healpix", nside)
-
-    f = np.zeros(12 * nside**2, dtype=np.complex128)
-
-    thetas = samples.thetas(L, "healpix", nside)
-
-    dl = np.zeros((2 * L - 1, 2 * L - 1), dtype=np.float64)
-
-    ftm = np.zeros((ntheta, 2 * L - 1), dtype=np.complex128)
-
-    for t, theta in enumerate(thetas):
-
-        for el in range(0, L):
-
-            # TODO: only need quarter of dl plane here and elsewhere
-            dl = wigner.risbo.compute_full(dl, theta, L, el)
-
-            if el >= np.abs(spin):
-
-                elfactor = np.sqrt((2 * el + 1) / (4 * np.pi))
-
-                for m in range(-el, el + 1):
-
-                    # See libsharp paper
-                    psi_0_y = samples.p2phi_ring(t, 0, nside)
-
-                    ftm[t, m + L - 1] += (
-                        (-1) ** spin
-                        * elfactor
-                        * dl[m + L - 1, -spin + L - 1]
-                        * flm[el, m + L - 1]
-                    ) * np.exp(1j * m * psi_0_y)
-    index = 0
-    for t, theta in enumerate(thetas):
-        nphi = samples.nphi_ring(t, nside)
-        f_ring = fft.ifft(fft.ifftshift(ftm[t]), norm="forward")
-        f_ring = resample(f_ring, nphi)
-        f[index : index + nphi] = f_ring
-        index += nphi
-
-    return f
-
-
-def forward_direct_healpix(
-    f: np.ndarray, L: int, nside: int, spin: int = 0
-) -> np.ndarray:
-
-    # TODO: Check f shape consistent with L
-
-    flm = np.zeros(samples.flm_shape(L), dtype=np.complex128)
-
-    thetas = samples.thetas(L, "healpix", nside)
-
-    dl = np.zeros(2 * L - 1, dtype=np.float64)
-
-    weights = quadrature.quad_weights(L, "healpix", nside=nside)
-    for t, theta in enumerate(thetas):
-
-        for el in range(0, L):
-
-            if el >= np.abs(spin):
-                
-                dl = wigner.turok.compute_slice(dl, theta, el, L, -spin)
-
-                elfactor = np.sqrt((2 * el + 1) / (4 * np.pi))
-
-                for m in range(-el, el + 1):
-
-                    for p, phi in enumerate(samples.phis_ring(t, nside)):
-
-                        flm[el, m + L - 1] += (
-                            weights[t]
-                            * (-1) ** spin
-                            * elfactor
-                            * np.exp(-1j * m * phi)
-                            * dl[m + L - 1]
-                            * f[samples.hp_ang2pix(nside, theta, phi)]
-                        )
-
-    return flm
-
-
-def forward_sov_healpix(f: np.ndarray, L: int, nside: int, spin: int = 0) -> np.ndarray:
-
-    # TODO: Check f shape consistent with L
-
-    flm = np.zeros(samples.flm_shape(L), dtype=np.complex128)
-
-    thetas = samples.thetas(L, "healpix", nside)
-
-    dl = np.zeros(2 * L - 1, dtype=np.float64)
-
-    ntheta = samples.ntheta(L, "healpix", nside)
-    ftm = np.zeros((ntheta, 2 * L - 1), dtype=np.complex128)
-    for t, theta in enumerate(thetas):
-
-        for m in range(-(L - 1), L):
-
-            for p, phi in enumerate(samples.phis_ring(t, nside)):
-
-                ftm[t, m + L - 1] += (
-                    np.exp(-1j * m * phi) * f[samples.hp_ang2pix(nside, theta, phi)]
-                )
-
-    weights = quadrature.quad_weights(L, "healpix", nside=nside)
-    for t, theta in enumerate(thetas):
-
-        for el in range(0, L):
-
-            if el >= np.abs(spin):
-                
-                dl = wigner.turok.compute_slice(dl, theta, el, L, -spin)
-
-                elfactor = np.sqrt((2 * el + 1) / (4 * np.pi))
-
-                for m in range(-el, el + 1):
-
-                    flm[el, m + L - 1] += (
-                        weights[t]
-                        * (-1) ** spin
-                        * elfactor
-                        * dl[m + L - 1]
-                        * ftm[t, m + L - 1]
-                    )
-
-    return flm
-=======
-    
->>>>>>> 6496b1cc
+    return flm