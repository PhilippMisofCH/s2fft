import numpy as np
import numpy.fft as fft
import s2fft.samples as samples
import s2fft.quadrature as quadrature
import s2fft.resampling as resampling
import s2fft.wigner as wigner


def inverse(
    flm: np.ndarray, L: int, spin: int = 0, sampling: str = "mw", nside: int = None
) -> np.ndarray:
    """Compute inverse spherical harmonic transform.

    Uses separation of variables method with FFT.

    Args:
        flm (np.ndarray): Spherical harmonic coefficients

        L (int): Harmonic band-limit.

        spin (int, optional): Harmonic spin. Defaults to 0.

        sampling (str, optional): Sampling scheme.  Supported sampling schemes include
            {"mw", "mwss", "dh", "healpix"}.  Defaults to "mw".

        nside (int, optional): HEALPix Nside resolution parameter.  Only required
            if sampling="healpix".  Defaults to None.

    Returns:
        np.ndarray: Signal on the sphere.
    """
    return _inverse(flm, L, spin, sampling, nside=nside, method="sov_fft")


def _inverse(
    flm: np.ndarray,
    L: int,
    spin: int = 0,
    sampling: str = "mw",
    method: str = "sov_fft",
    nside: int = None,
) -> np.ndarray:
    """Compute inverse spherical harmonic transform using a specified method."""
    assert flm.shape == samples.flm_shape(L)
<<<<<<< HEAD
    assert 0 <= np.abs(spin) < L

    if sampling.lower() != "healpix":

        phis_ring = samples.phis_equiang(L, sampling)

=======
    assert 0 <= spin < L
>>>>>>> f5a80d2a
    thetas = samples.thetas(L, sampling, nside)
    transform_methods = {
        "direct": _compute_inverse_direct,
        "sov": _compute_inverse_sov,
        "sov_fft": _compute_inverse_sov_fft,
        "sov_fft_vectorized": _compute_inverse_sov_fft_vectorized,
    }
    return transform_methods[method](flm, L, spin, sampling, thetas, nside=nside)


def forward(
    f: np.ndarray, L: int, spin: int = 0, sampling: str = "mw", nside: int = None
) -> np.ndarray:
    """Compute forward spherical harmonic transform.

    Uses separation of variables method with FFT.

    Args:
        f (np.ndarray): Signal on the sphere.

        L (int): Harmonic band-limit.

        spin (int, optional): Harmonic spin. Defaults to 0.

        sampling (str, optional): Sampling scheme.  Supported sampling schemes include
            {"mw", "mwss", "dh", "healpix"}.  Defaults to "mw".

        nside (int, optional): HEALPix Nside resolution parameter.  Only required
            if sampling="healpix".  Defaults to None.

    Returns:
        np.ndarray: Spheircal harmonic coefficients.
    """
    return _forward(f, L, spin, sampling, nside=nside, method="sov_fft")

<<<<<<< HEAD
    assert flm.shape == samples.flm_shape(L)
    assert 0 <= np.abs(spin) < L
=======

def _forward(
    f: np.ndarray,
    L: int,
    spin: int = 0,
    sampling: str = "mw",
    method: str = "sov_fft",
    nside: int = None,
):
    """Helper function to perform shared setup for forward transform implementations."""

    assert f.shape == samples.f_shape(L, sampling, nside)
    assert 0 <= spin < L
>>>>>>> f5a80d2a

    if sampling.lower() == "mw":
        f = resampling.mw_to_mwss(f, L, spin)

    if sampling.lower() in ["mw", "mwss"]:
        sampling = "mwss"
        f = resampling.upsample_by_two_mwss(f, L, spin)
        thetas = samples.thetas(2 * L, sampling)

    else:
        thetas = samples.thetas(L, sampling, nside)

    # Don't need to include spin in weights (even for spin signals)
    # since accounted for already in periodic extension and upsampling.
    weights = quadrature.quad_weights_transform(L, sampling, 0, nside)

    transform_methods = {
        "direct": _compute_forward_direct,
        "sov": _compute_forward_sov,
        "sov_fft": _compute_forward_sov_fft,
        "sov_fft_vectorized": _compute_forward_sov_fft_vectorized,
    }
    return transform_methods[method](f, L, spin, sampling, thetas, weights, nside=nside)


def _compute_inverse_direct(
    flm: np.ndarray, L: int, spin: int, sampling: str, thetas: np.ndarray, nside: int
):
    """Compute inverse SHT by direct method."""

    ftm = np.zeros((len(thetas), 2 * L - 1), dtype=np.complex128)
    for t, theta in enumerate(thetas):
        for el in range(0, L):
            if el >= np.abs(spin):
                dl = wigner.turok.compute_slice(theta, el, L, -spin)
                elfactor = np.sqrt((2 * el + 1) / (4 * np.pi))
                for m in range(-el, el + 1):
                    ftm[t, m + L - 1] += (
                        (-1) ** spin * elfactor * dl[m + L - 1] * flm[el, m + L - 1]
                    )

    f = np.zeros(samples.f_shape(L, sampling, nside), dtype=np.complex128)
    if sampling.lower() != "healpix":
        phis_ring = samples.phis_equiang(L, sampling)
    for t, theta in enumerate(thetas):
        if sampling.lower() == "healpix":
            phis_ring = samples.phis_ring(t, nside)
        for p, phi in enumerate(phis_ring):
            for m in range(-(L - 1), L):
                if sampling.lower() != "healpix":
                    entry = (t, p)
                else:
                    entry = samples.hp_ang2pix(nside, theta, phi)
                f[entry] += ftm[t, m + L - 1] * np.exp(1j * m * phi)

    return f


def _compute_inverse_sov(
    flm: np.ndarray, L: int, spin: int, sampling: str, thetas: np.ndarray, nside: int
):
    """Compute inverse SHT by separation of variables method without FFTs."""

    ntheta = samples.ntheta(L, sampling, nside=nside)
    ftm = np.zeros((ntheta, 2 * L - 1), dtype=np.complex128)
    for t, theta in enumerate(thetas):
        for el in range(0, L):
            if el >= np.abs(spin):
                dl = wigner.turok.compute_slice(theta, el, L, -spin)
                elfactor = np.sqrt((2 * el + 1) / (4 * np.pi))
                for m in range(-el, el + 1):
                    ftm[t, m + L - 1] += (
                        (-1) ** spin * elfactor * dl[m + L - 1] * flm[el, m + L - 1]
                    )

    f = np.zeros(samples.f_shape(L, sampling, nside), dtype=np.complex128)
    if sampling.lower() != "healpix":
        phis_ring = samples.phis_equiang(L, sampling)
    for t, theta in enumerate(thetas):
        if sampling.lower() == "healpix":
            phis_ring = samples.phis_ring(t, nside)
        for p, phi in enumerate(phis_ring):
            for m in range(-(L - 1), L):
                if sampling.lower() != "healpix":
                    entry = (t, p)
                else:
                    entry = samples.hp_ang2pix(nside, theta, phi)
                f[entry] += ftm[t, m + L - 1] * np.exp(1j * m * phi)

    return f


def _compute_inverse_sov_fft(
    flm: np.ndarray, L: int, spin: int, sampling: str, thetas: np.ndarray, nside: int
):
    """Compute inverse SHT by separation of variables method with FFTs."""

<<<<<<< HEAD
    assert flm.shape == samples.flm_shape(L)
    assert 0 <= np.abs(spin) < L
=======
>>>>>>> f5a80d2a
    if sampling.lower() == "healpix":
        assert L >= 2 * nside

    ftm = np.zeros(samples.ftm_shape(L, sampling, nside), dtype=np.complex128)
    m_offset = 1 if sampling in ["mwss", "healpix"] else 0

    for t, theta in enumerate(thetas):
        if sampling.lower() == "healpix":
            phi_ring_offset = samples.p2phi_ring(t, 0, nside)

        for el in range(0, L):

            if el >= np.abs(spin):

                dl = wigner.turok.compute_slice(theta, el, L, -spin)

                elfactor = np.sqrt((2 * el + 1) / (4 * np.pi))

                for m in range(-el, el + 1):

                    phase_shift = (
                        np.exp(1j * m * phi_ring_offset)
                        if sampling.lower() == "healpix"
                        else 1
                    )

                    ftm[t, m + L - 1 + m_offset] += (
                        (-1) ** spin * elfactor * dl[m + L - 1] * flm[el, m + L - 1]
                    ) * phase_shift

    if sampling.lower() == "healpix":
        return resampling.healpix_ifft(ftm, L, nside)
    else:
        return fft.ifft(fft.ifftshift(ftm, axes=1), axis=1, norm="forward")


<<<<<<< HEAD
def inverse_sov_fft_vectorized(
    flm: np.ndarray, L: int, spin: int = 0, sampling: str = "mw"
) -> np.ndarray:
    """Compute inverse spherical harmonic transform by separate of variables method
    with FFTs (vectorized implementaiton).

    Args:
        flm (np.ndarray): Spherical harmonic coefficients

        L (int): Harmonic band-limit.

        spin (int, optional): Harmonic spin. Defaults to 0.

        sampling (str, optional): Sampling scheme.  Supported sampling schemes include
            {"mw", "mwss", "dh"}.  Defaults to "mw".

    Returns:
        np.ndarray: Signal on the sphere.
    """

    assert flm.shape == samples.flm_shape(L)
    assert 0 <= np.abs(spin) < L

    ntheta = samples.ntheta(L, sampling)
    nphi = samples.nphi_equiang(L, sampling)
    f = np.zeros((ntheta, nphi), dtype=np.complex128)

    thetas = samples.thetas(L, sampling)
    phis_equiang = samples.phis_equiang(L, sampling)

    ftm = np.zeros((ntheta, nphi), dtype=np.complex128)
=======
def _compute_inverse_sov_fft_vectorized(
    flm: np.ndarray,
    L: int,
    spin: int,
    sampling: str,
    thetas: np.ndarray,
    nside: int = None,
):
    """Compute inverse SHT by separation of variables method with FFTs (vectorized)."""
    ftm = np.zeros(samples.f_shape(L, sampling), dtype=np.complex128)
>>>>>>> f5a80d2a
    m_offset = 1 if sampling == "mwss" else 0
    for el in range(spin, L):
        for t, theta in enumerate(thetas):
            dl = wigner.turok.compute_slice(theta, el, L, -spin)
            elfactor = np.sqrt((2 * el + 1) / (4 * np.pi))
            ftm[t, m_offset : 2 * L - 1 + m_offset] += elfactor * dl * flm[el, :]
    ftm *= (-1) ** (spin)
    f = fft.ifft(fft.ifftshift(ftm, axes=1), axis=1, norm="forward")
    return f


<<<<<<< HEAD
def forward_direct(
    f: np.ndarray,
    L: int,
    spin: int = 0,
    sampling: str = "mw",
    nside: int = None,
) -> np.ndarray:
    """Compute forward spherical harmonic transform by direct method.

    Warning:
        This implmentation is very slow and intended for testing purposes only.

    Args:
        f (np.ndarray): Signal on the sphere.

        L (int): Harmonic band-limit.

        spin (int, optional): Harmonic spin. Defaults to 0.

        sampling (str, optional): Sampling scheme.  Supported sampling schemes include
            {"mw", "mwss", "dh", "healpix"}.  Defaults to "mw".

        nside (int, optional): HEALPix Nside resolution parameter.  Only required
            if sampling="healpix".  Defaults to None.

    Returns:
        np.ndarray: Spherical harmonic coefficients.
    """
    assert f.shape == samples.f_shape(L, sampling, nside)
    assert 0 <= np.abs(spin) < L
=======
def _compute_forward_direct(f, L, spin, sampling, thetas, weights, nside):
    """Compute forward SHT by direct method."""
>>>>>>> f5a80d2a

    flm = np.zeros(samples.flm_shape(L), dtype=np.complex128)

    if sampling.lower() != "healpix":
        phis_ring = samples.phis_equiang(L, sampling)

    for t, theta in enumerate(thetas):

        for el in range(0, L):

            if el >= np.abs(spin):

                dl = wigner.turok.compute_slice(theta, el, L, -spin)

                elfactor = np.sqrt((2 * el + 1) / (4 * np.pi))

                for m in range(-el, el + 1):

                    if sampling.lower() == "healpix":
                        phis_ring = samples.phis_ring(t, nside)

                    for p, phi in enumerate(phis_ring):

                        if sampling.lower() != "healpix":
                            entry = (t, p)
                        else:
                            entry = samples.hp_ang2pix(nside, theta, phi)

                        flm[el, m + L - 1] += (
                            weights[t]
                            * (-1) ** spin
                            * elfactor
                            * np.exp(-1j * m * phi)
                            * dl[m + L - 1]
                            * f[entry]
                        )

    return flm


<<<<<<< HEAD
def forward_sov(
    f: np.ndarray,
    L: int,
    spin: int = 0,
    sampling: str = "mw",
    nside: int = None,
) -> np.ndarray:
    """Compute forward spherical harmonic transform by separate of variables method
    (without FFTs).

    Warning:
        This implmentation is intended for testing purposes only.

    Args:
        f (np.ndarray): Signal on the sphere.

        L (int): Harmonic band-limit.

        spin (int, optional): Harmonic spin. Defaults to 0.

        sampling (str, optional): Sampling scheme.  Supported sampling schemes include
            {"mw", "mwss", "dh", "healpix"}.  Defaults to "mw".

        nside (int, optional): HEALPix Nside resolution parameter.  Only required
            if sampling="healpix".  Defaults to None.


    Returns:
        np.ndarray: Spherical harmonic coefficients.
    """

    assert f.shape == samples.f_shape(L, sampling, nside)
    assert 0 <= np.abs(spin) < L

    if sampling.lower() == "mw":
        f = resampling.mw_to_mwss(f, L, spin)

    if sampling.lower() in ["mw", "mwss"]:
        sampling = "mwss"
        f = resampling.upsample_by_two_mwss(f, L, spin)
        thetas = samples.thetas(2 * L, sampling)

    else:
        thetas = samples.thetas(L, sampling, nside)

    flm = np.zeros(samples.flm_shape(L), dtype=np.complex128)
=======
def _compute_forward_sov(f, L, spin, sampling, thetas, weights, nside):
    """Compute forward SHT by separation of variables method without FFTs."""
>>>>>>> f5a80d2a

    if sampling.lower() != "healpix":
        phis_ring = samples.phis_equiang(L, sampling)

    ftm = np.zeros((len(thetas), 2 * L - 1), dtype=np.complex128)
    for t, theta in enumerate(thetas):

        for m in range(-(L - 1), L):

            if sampling.lower() == "healpix":
                phis_ring = samples.phis_ring(t, nside)

            for p, phi in enumerate(phis_ring):

                if sampling.lower() != "healpix":
                    entry = (t, p)
                else:
                    entry = samples.hp_ang2pix(nside, theta, phi)

                ftm[t, m + L - 1] += np.exp(-1j * m * phi) * f[entry]

    flm = np.zeros(samples.flm_shape(L), dtype=np.complex128)

    for t, theta in enumerate(thetas):

        for el in range(0, L):

            if el >= np.abs(spin):

                dl = wigner.turok.compute_slice(theta, el, L, -spin)

                elfactor = np.sqrt((2 * el + 1) / (4 * np.pi))

                for m in range(-el, el + 1):

                    flm[el, m + L - 1] += (
                        weights[t]
                        * (-1) ** spin
                        * elfactor
                        * dl[m + L - 1]
                        * ftm[t, m + L - 1]
                    )

    return flm


<<<<<<< HEAD
def forward_sov_fft(
    f: np.ndarray, L: int, spin: int = 0, sampling: str = "mw", nside: int = None
) -> np.ndarray:
    """Compute forward spherical harmonic transform by separate of variables method
    with FFTs.

    Args:
        f (np.ndarray): Signal on the sphere.

        L (int): Harmonic band-limit.

        spin (int, optional): Harmonic spin. Defaults to 0.

        sampling (str, optional): Sampling scheme.  Supported sampling schemes include
            {"mw", "mwss", "dh", "healpix"}.  Defaults to "mw".

    Returns:
        np.ndarray: Spherical harmonic coefficients
    """

    assert f.shape == samples.f_shape(L, sampling, nside)
    assert 0 <= np.abs(spin) < L
    if sampling.lower() == "healpix":
        assert L >= 2 * nside

    if sampling.lower() == "mw":
        f = resampling.mw_to_mwss(f, L, spin)

    if sampling.lower() in ["mw", "mwss"]:
        sampling = "mwss"
        f = resampling.upsample_by_two_mwss(f, L, spin)
        thetas = samples.thetas(2 * L, sampling)
    else:
        thetas = samples.thetas(L, sampling, nside)

    flm = np.zeros(samples.flm_shape(L), dtype=np.complex128)
=======
def _compute_forward_sov_fft(f, L, spin, sampling, thetas, weights, nside):
    """Compute forward SHT by separation of variables method with FFTs."""
>>>>>>> f5a80d2a

    if sampling.lower() == "healpix":
        ftm = resampling.healpix_fft(f, L, nside)
    else:
        ftm = fft.fftshift(fft.fft(f, axis=1, norm="backward"), axes=1)

    flm = np.zeros(samples.flm_shape(L), dtype=np.complex128)

    m_offset = 1 if sampling in ["mwss", "healpix"] else 0

    for t, theta in enumerate(thetas):
        if sampling.lower() == "healpix":
            phi_ring_offset = samples.p2phi_ring(t, 0, nside)

        for el in range(0, L):

            if el >= np.abs(spin):

                dl = wigner.turok.compute_slice(theta, el, L, -spin)

                elfactor = np.sqrt((2 * el + 1) / (4 * np.pi))

                for m in range(-el, el + 1):

                    phase_shift = (
                        np.exp(-1j * m * phi_ring_offset)
                        if sampling.lower() == "healpix"
                        else 1
                    )

                    flm[el, m + L - 1] += (
                        weights[t]
                        * (-1) ** spin
                        * elfactor
                        * dl[m + L - 1]
                        * ftm[t, m + L - 1 + m_offset]
                    ) * phase_shift

    return flm


def _compute_forward_sov_fft_vectorized(f, L, spin, sampling, thetas, weights, nside):
    """Compute forward SHT by separation of variables method with FFTs (vectorized)."""

<<<<<<< HEAD
    Returns:
        np.ndarray: Spherical harmonic coefficients
    """

    assert f.shape == samples.f_shape(L, sampling)
    assert 0 <= np.abs(spin) < L

    if sampling.lower() == "mw":
        f = resampling.mw_to_mwss(f, L, spin)

    if sampling.lower() in ["mw", "mwss"]:
        sampling = "mwss"
        f = resampling.upsample_by_two_mwss(f, L, spin)
        thetas = samples.thetas(2 * L, sampling)
    else:
        thetas = samples.thetas(L, sampling)
=======
    ftm = fft.fftshift(fft.fft(f, axis=1, norm="backward"), axes=1)
>>>>>>> f5a80d2a

    flm = np.zeros(samples.flm_shape(L), dtype=np.complex128)

    m_offset = 1 if sampling == "mwss" else 0

    for t, theta in enumerate(thetas):

        for el in range(spin, L):

            dl = wigner.turok.compute_slice(theta, el, L, -spin)

            elfactor = np.sqrt((2 * el + 1) / (4 * np.pi))

            flm[el, :] += (
                weights[t]
                * elfactor
                * np.multiply(dl, ftm[t, m_offset : 2 * L - 1 + m_offset])
            )

    flm *= (-1) ** spin

    return flm<|MERGE_RESOLUTION|>--- conflicted
+++ resolved
@@ -42,16 +42,7 @@
 ) -> np.ndarray:
     """Compute inverse spherical harmonic transform using a specified method."""
     assert flm.shape == samples.flm_shape(L)
-<<<<<<< HEAD
     assert 0 <= np.abs(spin) < L
-
-    if sampling.lower() != "healpix":
-
-        phis_ring = samples.phis_equiang(L, sampling)
-
-=======
-    assert 0 <= spin < L
->>>>>>> f5a80d2a
     thetas = samples.thetas(L, sampling, nside)
     transform_methods = {
         "direct": _compute_inverse_direct,
@@ -86,11 +77,6 @@
         np.ndarray: Spheircal harmonic coefficients.
     """
     return _forward(f, L, spin, sampling, nside=nside, method="sov_fft")
-
-<<<<<<< HEAD
-    assert flm.shape == samples.flm_shape(L)
-    assert 0 <= np.abs(spin) < L
-=======
 
 def _forward(
     f: np.ndarray,
@@ -103,8 +89,7 @@
     """Helper function to perform shared setup for forward transform implementations."""
 
     assert f.shape == samples.f_shape(L, sampling, nside)
-    assert 0 <= spin < L
->>>>>>> f5a80d2a
+    assert 0 <= np.abs(spin) < L
 
     if sampling.lower() == "mw":
         f = resampling.mw_to_mwss(f, L, spin)
@@ -202,11 +187,6 @@
 ):
     """Compute inverse SHT by separation of variables method with FFTs."""
 
-<<<<<<< HEAD
-    assert flm.shape == samples.flm_shape(L)
-    assert 0 <= np.abs(spin) < L
-=======
->>>>>>> f5a80d2a
     if sampling.lower() == "healpix":
         assert L >= 2 * nside
 
@@ -242,40 +222,6 @@
     else:
         return fft.ifft(fft.ifftshift(ftm, axes=1), axis=1, norm="forward")
 
-
-<<<<<<< HEAD
-def inverse_sov_fft_vectorized(
-    flm: np.ndarray, L: int, spin: int = 0, sampling: str = "mw"
-) -> np.ndarray:
-    """Compute inverse spherical harmonic transform by separate of variables method
-    with FFTs (vectorized implementaiton).
-
-    Args:
-        flm (np.ndarray): Spherical harmonic coefficients
-
-        L (int): Harmonic band-limit.
-
-        spin (int, optional): Harmonic spin. Defaults to 0.
-
-        sampling (str, optional): Sampling scheme.  Supported sampling schemes include
-            {"mw", "mwss", "dh"}.  Defaults to "mw".
-
-    Returns:
-        np.ndarray: Signal on the sphere.
-    """
-
-    assert flm.shape == samples.flm_shape(L)
-    assert 0 <= np.abs(spin) < L
-
-    ntheta = samples.ntheta(L, sampling)
-    nphi = samples.nphi_equiang(L, sampling)
-    f = np.zeros((ntheta, nphi), dtype=np.complex128)
-
-    thetas = samples.thetas(L, sampling)
-    phis_equiang = samples.phis_equiang(L, sampling)
-
-    ftm = np.zeros((ntheta, nphi), dtype=np.complex128)
-=======
 def _compute_inverse_sov_fft_vectorized(
     flm: np.ndarray,
     L: int,
@@ -286,7 +232,6 @@
 ):
     """Compute inverse SHT by separation of variables method with FFTs (vectorized)."""
     ftm = np.zeros(samples.f_shape(L, sampling), dtype=np.complex128)
->>>>>>> f5a80d2a
     m_offset = 1 if sampling == "mwss" else 0
     for el in range(spin, L):
         for t, theta in enumerate(thetas):
@@ -297,42 +242,8 @@
     f = fft.ifft(fft.ifftshift(ftm, axes=1), axis=1, norm="forward")
     return f
 
-
-<<<<<<< HEAD
-def forward_direct(
-    f: np.ndarray,
-    L: int,
-    spin: int = 0,
-    sampling: str = "mw",
-    nside: int = None,
-) -> np.ndarray:
-    """Compute forward spherical harmonic transform by direct method.
-
-    Warning:
-        This implmentation is very slow and intended for testing purposes only.
-
-    Args:
-        f (np.ndarray): Signal on the sphere.
-
-        L (int): Harmonic band-limit.
-
-        spin (int, optional): Harmonic spin. Defaults to 0.
-
-        sampling (str, optional): Sampling scheme.  Supported sampling schemes include
-            {"mw", "mwss", "dh", "healpix"}.  Defaults to "mw".
-
-        nside (int, optional): HEALPix Nside resolution parameter.  Only required
-            if sampling="healpix".  Defaults to None.
-
-    Returns:
-        np.ndarray: Spherical harmonic coefficients.
-    """
-    assert f.shape == samples.f_shape(L, sampling, nside)
-    assert 0 <= np.abs(spin) < L
-=======
 def _compute_forward_direct(f, L, spin, sampling, thetas, weights, nside):
     """Compute forward SHT by direct method."""
->>>>>>> f5a80d2a
 
     flm = np.zeros(samples.flm_shape(L), dtype=np.complex128)
 
@@ -372,58 +283,8 @@
 
     return flm
 
-
-<<<<<<< HEAD
-def forward_sov(
-    f: np.ndarray,
-    L: int,
-    spin: int = 0,
-    sampling: str = "mw",
-    nside: int = None,
-) -> np.ndarray:
-    """Compute forward spherical harmonic transform by separate of variables method
-    (without FFTs).
-
-    Warning:
-        This implmentation is intended for testing purposes only.
-
-    Args:
-        f (np.ndarray): Signal on the sphere.
-
-        L (int): Harmonic band-limit.
-
-        spin (int, optional): Harmonic spin. Defaults to 0.
-
-        sampling (str, optional): Sampling scheme.  Supported sampling schemes include
-            {"mw", "mwss", "dh", "healpix"}.  Defaults to "mw".
-
-        nside (int, optional): HEALPix Nside resolution parameter.  Only required
-            if sampling="healpix".  Defaults to None.
-
-
-    Returns:
-        np.ndarray: Spherical harmonic coefficients.
-    """
-
-    assert f.shape == samples.f_shape(L, sampling, nside)
-    assert 0 <= np.abs(spin) < L
-
-    if sampling.lower() == "mw":
-        f = resampling.mw_to_mwss(f, L, spin)
-
-    if sampling.lower() in ["mw", "mwss"]:
-        sampling = "mwss"
-        f = resampling.upsample_by_two_mwss(f, L, spin)
-        thetas = samples.thetas(2 * L, sampling)
-
-    else:
-        thetas = samples.thetas(L, sampling, nside)
-
-    flm = np.zeros(samples.flm_shape(L), dtype=np.complex128)
-=======
 def _compute_forward_sov(f, L, spin, sampling, thetas, weights, nside):
     """Compute forward SHT by separation of variables method without FFTs."""
->>>>>>> f5a80d2a
 
     if sampling.lower() != "healpix":
         phis_ring = samples.phis_equiang(L, sampling)
@@ -470,47 +331,8 @@
     return flm
 
 
-<<<<<<< HEAD
-def forward_sov_fft(
-    f: np.ndarray, L: int, spin: int = 0, sampling: str = "mw", nside: int = None
-) -> np.ndarray:
-    """Compute forward spherical harmonic transform by separate of variables method
-    with FFTs.
-
-    Args:
-        f (np.ndarray): Signal on the sphere.
-
-        L (int): Harmonic band-limit.
-
-        spin (int, optional): Harmonic spin. Defaults to 0.
-
-        sampling (str, optional): Sampling scheme.  Supported sampling schemes include
-            {"mw", "mwss", "dh", "healpix"}.  Defaults to "mw".
-
-    Returns:
-        np.ndarray: Spherical harmonic coefficients
-    """
-
-    assert f.shape == samples.f_shape(L, sampling, nside)
-    assert 0 <= np.abs(spin) < L
-    if sampling.lower() == "healpix":
-        assert L >= 2 * nside
-
-    if sampling.lower() == "mw":
-        f = resampling.mw_to_mwss(f, L, spin)
-
-    if sampling.lower() in ["mw", "mwss"]:
-        sampling = "mwss"
-        f = resampling.upsample_by_two_mwss(f, L, spin)
-        thetas = samples.thetas(2 * L, sampling)
-    else:
-        thetas = samples.thetas(L, sampling, nside)
-
-    flm = np.zeros(samples.flm_shape(L), dtype=np.complex128)
-=======
 def _compute_forward_sov_fft(f, L, spin, sampling, thetas, weights, nside):
     """Compute forward SHT by separation of variables method with FFTs."""
->>>>>>> f5a80d2a
 
     if sampling.lower() == "healpix":
         ftm = resampling.healpix_fft(f, L, nside)
@@ -555,26 +377,7 @@
 def _compute_forward_sov_fft_vectorized(f, L, spin, sampling, thetas, weights, nside):
     """Compute forward SHT by separation of variables method with FFTs (vectorized)."""
 
-<<<<<<< HEAD
-    Returns:
-        np.ndarray: Spherical harmonic coefficients
-    """
-
-    assert f.shape == samples.f_shape(L, sampling)
-    assert 0 <= np.abs(spin) < L
-
-    if sampling.lower() == "mw":
-        f = resampling.mw_to_mwss(f, L, spin)
-
-    if sampling.lower() in ["mw", "mwss"]:
-        sampling = "mwss"
-        f = resampling.upsample_by_two_mwss(f, L, spin)
-        thetas = samples.thetas(2 * L, sampling)
-    else:
-        thetas = samples.thetas(L, sampling)
-=======
     ftm = fft.fftshift(fft.fft(f, axis=1, norm="backward"), axes=1)
->>>>>>> f5a80d2a
 
     flm = np.zeros(samples.flm_shape(L), dtype=np.complex128)
 
