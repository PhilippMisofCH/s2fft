import numpy as np
import pytest
import torch
<<<<<<< HEAD
from s2fft.precompute_transforms.wigner import inverse, forward
from s2fft.precompute_transforms import construct as c
from s2fft.base_transforms import wigner as base
from s2fft.sampling import so3_samples as samples
import so3
=======

from s2fft.base_transforms import wigner as base
from s2fft.precompute_transforms.construct import wigner_kernel
from s2fft.precompute_transforms.wigner import forward, inverse
>>>>>>> 1254b92d

L_to_test = [6]
N_to_test = [2, 6]
nside_to_test = [4]
L_to_nside_ratio = [2]
reality_to_test = [False, True]
sampling_schemes = ["mw", "mwss", "dh", "gl"]
methods_to_test = ["numpy", "jax", "torch"]
modes_to_test = ["auto", "fft", "direct"]


@pytest.mark.parametrize("L", L_to_test)
@pytest.mark.parametrize("N", N_to_test)
@pytest.mark.parametrize("sampling", sampling_schemes)
@pytest.mark.parametrize("reality", reality_to_test)
@pytest.mark.parametrize("method", methods_to_test)
@pytest.mark.parametrize("mode", modes_to_test)
def test_inverse_wigner_transform(
    flmn_generator,
    L: int,
    N: int,
    sampling: str,
    reality: bool,
    method: str,
    mode: str,
):
    if mode.lower() == "fft" and sampling.lower() not in ["mw", "mwss", "dh"]:
        pytest.skip(
            f"Fourier based Wigner computation not valid for sampling={sampling}"
        )

    flmn = flmn_generator(L=L, N=N, reality=reality)

    f = base.inverse(flmn, L, N, 0, sampling, reality)

    kfunc = c.wigner_kernel_jax if method == "jax" else c.wigner_kernel
    kernel = kfunc(L, N, reality, sampling, forward=False, mode=mode)

    if method.lower() == "torch":
        # Test Transform
        f_check = inverse(
            torch.from_numpy(flmn),
            L,
            N,
            torch.from_numpy(kernel),
            sampling,
            reality,
            method,
        )
        np.testing.assert_allclose(f, f_check, atol=1e-5, rtol=1e-5)

        # Test Gradients
        flmn_grad_test = torch.from_numpy(flmn)
        flmn_grad_test.requires_grad = True
        assert torch.autograd.gradcheck(
            inverse,
            (
                flmn_grad_test,
                L,
                N,
                torch.from_numpy(kernel),
                sampling,
                reality,
                method,
            ),
        )

    else:
        f_check = inverse(flmn, L, N, kernel, sampling, reality, method)
        np.testing.assert_allclose(f, f_check, atol=1e-5, rtol=1e-5)


@pytest.mark.parametrize("L", L_to_test)
@pytest.mark.parametrize("N", N_to_test)
@pytest.mark.parametrize("sampling", sampling_schemes)
@pytest.mark.parametrize("reality", reality_to_test)
@pytest.mark.parametrize("method", methods_to_test)
@pytest.mark.parametrize("mode", modes_to_test)
def test_forward_wigner_transform(
    flmn_generator,
    L: int,
    N: int,
    sampling: str,
    reality: bool,
    method: str,
    mode: str,
):
    if mode.lower() == "fft" and sampling.lower() not in ["mw", "mwss", "dh"]:
        pytest.skip(
            f"Fourier based Wigner computation not valid for sampling={sampling}"
        )
    flmn = flmn_generator(L=L, N=N, reality=reality)

    f = base.inverse(flmn, L, N, sampling=sampling, reality=reality)
    flmn = base.forward(f, L, N, sampling=sampling, reality=reality)

    kfunc = c.wigner_kernel_jax if method == "jax" else c.wigner_kernel
    kernel = kfunc(L, N, reality, sampling, forward=True, mode=mode)

    if method.lower() == "torch":
        # Test Transform
        flmn_check = forward(
            torch.from_numpy(f),
            L,
            N,
            torch.from_numpy(kernel),
            sampling,
            reality,
            method,
        )
        np.testing.assert_allclose(flmn, flmn_check, atol=1e-5, rtol=1e-5)

        # Test Gradients
        f_grad_test = torch.from_numpy(f)
        f_grad_test.requires_grad = True
        assert torch.autograd.gradcheck(
            forward,
            (
                f_grad_test,
                L,
                N,
                torch.from_numpy(kernel),
                sampling,
                reality,
                method,
            ),
        )
    else:
        flmn_check = forward(f, L, N, kernel, sampling, reality, method)
        np.testing.assert_allclose(flmn, flmn_check, atol=1e-5, rtol=1e-5)


@pytest.mark.parametrize("nside", nside_to_test)
@pytest.mark.parametrize("ratio", L_to_nside_ratio)
@pytest.mark.parametrize("N", N_to_test)
@pytest.mark.parametrize("reality", reality_to_test)
@pytest.mark.parametrize("method", methods_to_test)
def test_inverse_wigner_transform_healpix(
    flmn_generator,
    nside: int,
    ratio: int,
    N: int,
    reality: bool,
    method: str,
):
    sampling = "healpix"
    L = ratio * nside
    flmn = flmn_generator(L=L, N=N, reality=reality)

    f = base.inverse(flmn, L, N, 0, sampling, reality, nside)

    kfunc = c.wigner_kernel_jax if method == "jax" else c.wigner_kernel
    kernel = kfunc(L, N, reality, sampling, nside, forward=False)

    if method.lower() == "torch":
        # Test Transform
        f_check = inverse(
            torch.from_numpy(flmn),
            L,
            N,
            torch.from_numpy(kernel),
            sampling,
            reality,
            method,
            nside,
        )
        np.testing.assert_allclose(
            np.real(f), np.real(f_check), atol=1e-5, rtol=1e-5
        )

        # Test Gradients
        flmn_grad_test = torch.from_numpy(flmn)
        flmn_grad_test.requires_grad = True
        assert torch.autograd.gradcheck(
            inverse,
            (
                flmn_grad_test,
                L,
                N,
                torch.from_numpy(kernel),
                sampling,
                reality,
                method,
                nside,
            ),
        )

    else:
        f_check = inverse(flmn, L, N, kernel, sampling, reality, method, nside)
        np.testing.assert_allclose(f, f_check, atol=1e-5, rtol=1e-5)


@pytest.mark.parametrize("nside", nside_to_test)
@pytest.mark.parametrize("ratio", L_to_nside_ratio)
@pytest.mark.parametrize("N", N_to_test)
@pytest.mark.parametrize("reality", reality_to_test)
@pytest.mark.parametrize("method", methods_to_test)
def test_forward_wigner_transform_healpix(
    flmn_generator,
    nside: int,
    ratio: int,
    N: int,
    reality: bool,
    method: str,
):
    sampling = "healpix"
    L = ratio * nside
    flmn = flmn_generator(L=L, N=N, reality=reality)

    f = base.inverse(flmn, L, N, 0, sampling, reality, nside)
    flmn_check = base.forward(f, L, N, 0, sampling, reality, nside)

    kfunc = c.wigner_kernel_jax if method == "jax" else c.wigner_kernel
    kernel = kfunc(L, N, reality, sampling, nside, forward=True)

    if method.lower() == "torch":
        # Test Transform
        flmn = forward(
            torch.from_numpy(f),
            L,
            N,
            torch.from_numpy(kernel),
            sampling,
            reality,
            method,
            nside,
        )
        np.testing.assert_allclose(flmn, flmn_check, atol=1e-5, rtol=1e-5)

        # Test Gradients
        f_grad_test = torch.from_numpy(f)
        f_grad_test.requires_grad = True
        assert torch.autograd.gradcheck(
            forward,
            (
                f_grad_test,
                L,
                N,
                torch.from_numpy(kernel),
                sampling,
                reality,
                method,
                nside,
            ),
        )

    else:
        flmn = forward(f, L, N, kernel, sampling, reality, method, nside)
        np.testing.assert_allclose(flmn, flmn_check, atol=1e-5, rtol=1e-5)


@pytest.mark.parametrize("L", [8, 16, 32])
@pytest.mark.parametrize("fft_method", [True, False])
@pytest.mark.parametrize("sampling", sampling_schemes)
@pytest.mark.parametrize("reality", reality_to_test)
def test_inverse_wigner_transform_high_N(
    flmn_generator,
    s2fft_to_so3_sampling,
    L: int,
    fft_method: bool,
    sampling: str,
    reality: bool,
):
    if sampling.lower() in ["gl", "dh"]:
        pytest.skip("SO3 benchmark only supports [mw, mwss] sampling.")

    N = int(L / np.log(L)) if fft_method else L

    flmn = flmn_generator(L=L, N=N, reality=reality)

    params = so3.create_parameter_dict(
        L=L,
        N=N,
        sampling_scheme_str=s2fft_to_so3_sampling(sampling),
        reality=False,
    )
    f = so3.inverse(samples.flmn_3d_to_1d(flmn, L, N), params)

    kernel = c.wigner_kernel_jax(L, N, reality, sampling, forward=False)
    f_check = inverse(flmn, L, N, kernel, sampling, reality, "numpy")

    np.testing.assert_allclose(f, f_check.flatten("C"), atol=1e-10, rtol=1e-10)


@pytest.mark.parametrize("L", [8, 16, 32])
@pytest.mark.parametrize("fft_method", [True, False])
@pytest.mark.parametrize("sampling", sampling_schemes)
@pytest.mark.parametrize("reality", reality_to_test)
def test_forward_wigner_transform_high_N(
    flmn_generator,
    s2fft_to_so3_sampling,
    L: int,
    fft_method: bool,
    sampling: str,
    reality: bool,
):
    if sampling.lower() in ["gl", "dh"]:
        pytest.skip("SO3 benchmark only supports [mw, mwss] sampling.")

    N = int(L / np.log(L)) if fft_method else L

    flmn = flmn_generator(L=L, N=N, reality=reality)

    params = so3.create_parameter_dict(
        L=L,
        N=N,
        sampling_scheme_str=s2fft_to_so3_sampling(sampling),
        reality=False,
    )

    f_1D = so3.inverse(samples.flmn_3d_to_1d(flmn, L, N), params)
    f_3D = f_1D.reshape(
        samples._ngamma(N),
        samples._nbeta(L, sampling),
        samples._nalpha(L, sampling),
    )
    flmn_so3 = samples.flmn_1d_to_3d(so3.forward(f_1D, params), L, N)

    kernel = c.wigner_kernel(L, N, reality, sampling, forward=True)
    flmn_check = forward(f_3D, L, N, kernel, sampling, reality, "numpy")

    np.testing.assert_allclose(flmn_so3, flmn_check, atol=1e-10, rtol=1e-10)<|MERGE_RESOLUTION|>--- conflicted
+++ resolved
@@ -1,18 +1,11 @@
 import numpy as np
 import pytest
 import torch
-<<<<<<< HEAD
 from s2fft.precompute_transforms.wigner import inverse, forward
 from s2fft.precompute_transforms import construct as c
 from s2fft.base_transforms import wigner as base
 from s2fft.sampling import so3_samples as samples
 import so3
-=======
-
-from s2fft.base_transforms import wigner as base
-from s2fft.precompute_transforms.construct import wigner_kernel
-from s2fft.precompute_transforms.wigner import forward, inverse
->>>>>>> 1254b92d
 
 L_to_test = [6]
 N_to_test = [2, 6]
