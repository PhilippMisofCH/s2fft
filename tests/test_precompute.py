--- conflicted
+++ resolved
@@ -13,16 +13,8 @@
 config.update("jax_enable_x64", True)
 
 
-<<<<<<< HEAD
-L_to_test = [8, 16, 32]
-spin_to_test = [0, 1, 2]
-
-@pytest.mark.parametrize("L", L_to_test)
-@pytest.mark.parametrize("spin", spin_to_test)
-=======
 @pytest.mark.parametrize("L", [16, 32])
 @pytest.mark.parametrize("spin", [0, 2])
->>>>>>> 76e276d8
 def test_forward_legendre_matrix_constructor(L: int, spin: int):
     """Test creation and saving down of forward Legendre kernels"""
     sampling_method = "mw"
@@ -41,8 +33,8 @@
     )
 
 
-@pytest.mark.parametrize("L", L_to_test)
-@pytest.mark.parametrize("spin", spin_to_test)
+@pytest.mark.parametrize("L", [16, 32])
+@pytest.mark.parametrize("spin", [0, 2])
 def test_inverse_legendre_matrix_constructor(L: int, spin: int):
     """Test creation and saving down of inverse Legendre kernels"""
     sampling_method = "mw"
@@ -126,8 +118,8 @@
     assert np.allclose(f_precomp, f)
 
 
-@pytest.mark.parametrize("L", L_to_test)
-@pytest.mark.parametrize("spin", spin_to_test)
+@pytest.mark.parametrize("L", [16, 32])
+@pytest.mark.parametrize("spin", [0, 2])
 def test_transform_precompute_cpu(flm_generator, L: int, spin: int):
     """Test cpu implementation of forward/inverse precompute sht"""
     sampling_method = "mw"
@@ -149,14 +141,9 @@
     f_cpu = pre.transforms.inverse_transform_cpu(flm_cpu, leg_inv, L)
     assert np.allclose(f_cpu, f)
 
-<<<<<<< HEAD
-@pytest.mark.parametrize("L", L_to_test)
-@pytest.mark.parametrize("spin", spin_to_test)
-=======
 
 @pytest.mark.parametrize("L", [16, 32])
 @pytest.mark.parametrize("spin", [0, 2])
->>>>>>> 76e276d8
 def test_transform_precompute_gpu(flm_generator, L: int, spin: int):
     """Test gpu implementation of forward/inverse precompute sht"""
     sampling_method = "mw"
